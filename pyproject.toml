[project]
name = "comfyui-videohelpersuite"
description = "Nodes related to video workflows"
<<<<<<< HEAD
version = "1.1.4"
=======
version = "1.2.0"
>>>>>>> dc37ee38
license = "LICENSE"
dependencies = ["opencv-python", "imageio-ffmpeg"]

[project.urls]
Repository = "https://github.com/Kosinkadink/ComfyUI-VideoHelperSuite"

#  Used by Comfy Registry https://comfyregistry.org
[tool.comfy]
PublisherId = "kosinkadink"
DisplayName = "ComfyUI-VideoHelperSuite"
Icon = ""<|MERGE_RESOLUTION|>--- conflicted
+++ resolved
@@ -1,11 +1,7 @@
 [project]
 name = "comfyui-videohelpersuite"
 description = "Nodes related to video workflows"
-<<<<<<< HEAD
-version = "1.1.4"
-=======
 version = "1.2.0"
->>>>>>> dc37ee38
 license = "LICENSE"
 dependencies = ["opencv-python", "imageio-ffmpeg"]
 

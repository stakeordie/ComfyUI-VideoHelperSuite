[project]
<<<<<<< HEAD
name = "comfyui-videohelpersuite-s3"
description = "Video Helper Suite with S3 upload capabilities"
version = "1.0.0"
=======
name = "comfyui-videohelpersuite"
description = "Nodes related to video workflows"
version = "1.6.1"
>>>>>>> a7ce59e3
license = { file = "LICENSE" }
dependencies = ["opencv-python", "imageio-ffmpeg", "boto3", "python-dotenv"]

[project.urls]
Repository = "https://github.com/stakeordie/ComfyUI-VideoHelperSuite"

#  Used by Comfy Registry https://comfyregistry.org
[tool.comfy]
PublisherId = "stakeordie"
DisplayName = "ComfyUI-VideoHelperSuite-S3"
Icon = ""<|MERGE_RESOLUTION|>--- conflicted
+++ resolved
@@ -1,13 +1,7 @@
 [project]
-<<<<<<< HEAD
 name = "comfyui-videohelpersuite-s3"
 description = "Video Helper Suite with S3 upload capabilities"
-version = "1.0.0"
-=======
-name = "comfyui-videohelpersuite"
-description = "Nodes related to video workflows"
 version = "1.6.1"
->>>>>>> a7ce59e3
 license = { file = "LICENSE" }
 dependencies = ["opencv-python", "imageio-ffmpeg", "boto3", "python-dotenv"]
 

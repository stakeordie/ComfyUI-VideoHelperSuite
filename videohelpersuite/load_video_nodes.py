import os
import itertools
import numpy as np
import torch
from PIL import Image, ImageOps
import cv2
import psutil
import subprocess
import re
import time

import folder_paths
from comfy.utils import common_upscale, ProgressBar
import nodes
from comfy.k_diffusion.utils import FolderOfImages
from .logger import logger
from .utils import BIGMAX, DIMMAX, calculate_file_hash, get_sorted_dir_files_from_directory,\
        lazy_get_audio, hash_path, validate_path, strip_path, try_download_video,  \
<<<<<<< HEAD
        is_url, imageOrLatent, ffmpeg_path, ENCODE_ARGS
from .s3_utils import S3Handler  # For backward compatibility
# Added: 2025-04-29T18:45:00-04:00 - Provider-agnostic cloud storage support
from .cloud_storage_utils import CloudStorageHandler, AWS_AVAILABLE, GCS_AVAILABLE, AZURE_AVAILABLE
=======
        is_url, imageOrLatent, ffmpeg_path, ENCODE_ARGS, floatOrInt
>>>>>>> a7ce59e3


video_extensions = ['webm', 'mp4', 'mkv', 'gif', 'mov']

VHSLoadFormats = {
    'None': {},
    'AnimateDiff': {'target_rate': 8, 'dim': (8,0,512,512)},
    'Mochi': {'target_rate': 24, 'dim': (16,0,848,480), 'frames':(6,1)},
    'LTXV': {'target_rate': 24, 'dim': (32,0,768,512), 'frames':(8,1)},
    'Hunyuan': {'target_rate': 24, 'dim': (16,0,848,480), 'frames':(4,1)},
    'Cosmos': {'target_rate': 24, 'dim': (16,0,1280,704), 'frames':(8,1)},
    'Wan': {'target_rate': 16, 'dim': (8,0,832,480), 'frames':(4,1)},
}
"""
External plugins may add additional formats to nodes.VHSLoadFormats
In addition to shorthand options, direct widget names will map a given dict to options.
Adding a third arguement to a frames tuple can enable strict checks on number
of loaded frames, i.e (8,1,True)
"""
if not hasattr(nodes, 'VHSLoadFormats'):
    nodes.VHSLoadFormats = {}

def get_load_formats():
    #TODO: check if {**extra_config.VHSLoafFormats, **VHSLoadFormats} has minimum version
    formats = {}
    formats.update(nodes.VHSLoadFormats)
    formats.update(VHSLoadFormats)
    return (list(formats.keys()),
            {'default': 'AnimateDiff', 'formats': formats})
def get_format(format):
    if format in VHSLoadFormats:
        return VHSLoadFormats[format]
    return nodes.VHSLoadFormats.get(format, {})

def is_gif(filename) -> bool:
    file_parts = filename.split('.')
    return len(file_parts) > 1 and file_parts[-1] == "gif"


def target_size(width, height, custom_width, custom_height, downscale_ratio=8) -> tuple[int, int]:
    if downscale_ratio is None:
        downscale_ratio = 8
    if custom_width == 0 and custom_height ==  0:
        pass
    elif custom_height == 0:
        height *= custom_width/width
        width = custom_width
    elif custom_width == 0:
        width *= custom_height/height
        height = custom_height
    else:
        width = custom_width
        height = custom_height
    width = int(width/downscale_ratio + 0.5) * downscale_ratio
    height = int(height/downscale_ratio + 0.5) * downscale_ratio
    return (width, height)

def cv_frame_generator(video, force_rate, frame_load_cap, skip_first_frames,
                       select_every_nth, meta_batch=None, unique_id=None):
    video_cap = cv2.VideoCapture(video)
    if not video_cap.isOpened() or not video_cap.grab():
        raise ValueError(f"{video} could not be loaded with cv.")

    # extract video metadata
    fps = video_cap.get(cv2.CAP_PROP_FPS)
    width = int(video_cap.get(cv2.CAP_PROP_FRAME_WIDTH))
    height = int(video_cap.get(cv2.CAP_PROP_FRAME_HEIGHT))
    total_frames = int(video_cap.get(cv2.CAP_PROP_FRAME_COUNT))
    duration = total_frames / fps

    width = 0

    if width <=0 or height <=0:
        _, frame = video_cap.retrieve()
        height, width, _ = frame.shape

    # set video_cap to look at start_index frame
    total_frame_count = 0
    total_frames_evaluated = -1
    frames_added = 0
    base_frame_time = 1 / fps
    prev_frame = None

    if force_rate == 0:
        target_frame_time = base_frame_time
    else:
        target_frame_time = 1/force_rate

    if total_frames > 0:
        if force_rate != 0:
            yieldable_frames = int(total_frames / fps * force_rate)
        else:
            yieldable_frames = total_frames
        if select_every_nth:
            yieldable_frames //= select_every_nth
        if frame_load_cap != 0:
            yieldable_frames =  min(frame_load_cap, yieldable_frames)
    else:
        yieldable_frames = 0
    yield (width, height, fps, duration, total_frames, target_frame_time, yieldable_frames)
    pbar = ProgressBar(yieldable_frames)
    time_offset=target_frame_time
    while video_cap.isOpened():
        if time_offset < target_frame_time:
            is_returned = video_cap.grab()
            # if didn't return frame, video has ended
            if not is_returned:
                break
            time_offset += base_frame_time
        if time_offset < target_frame_time:
            continue
        time_offset -= target_frame_time
        # if not at start_index, skip doing anything with frame
        total_frame_count += 1
        if total_frame_count <= skip_first_frames:
            continue
        else:
            total_frames_evaluated += 1

        # if should not be selected, skip doing anything with frame
        if total_frames_evaluated%select_every_nth != 0:
            continue

        # opencv loads images in BGR format (yuck), so need to convert to RGB for ComfyUI use
        # follow up: can videos ever have an alpha channel?
        # To my testing: No. opencv has no support for alpha
        unused, frame = video_cap.retrieve()
        frame = cv2.cvtColor(frame, cv2.COLOR_BGR2RGB)
        # convert frame to comfyui's expected format
        # TODO: frame contains no exif information. Check if opencv2 has already applied
        frame = np.array(frame, dtype=np.float32)
        torch.from_numpy(frame).div_(255)
        if prev_frame is not None:
            inp  = yield prev_frame
            if inp is not None:
                #ensure the finally block is called
                return
        prev_frame = frame
        frames_added += 1
        if pbar is not None:
            pbar.update_absolute(frames_added, yieldable_frames)
        # if cap exists and we've reached it, stop processing frames
        if frame_load_cap > 0 and frames_added >= frame_load_cap:
            break
    if meta_batch is not None:
        meta_batch.inputs.pop(unique_id)
        meta_batch.has_closed_inputs = True
    if prev_frame is not None:
        yield prev_frame

def ffmpeg_frame_generator(video, force_rate, frame_load_cap, start_time,
                           custom_width, custom_height, downscale_ratio=8,
                           meta_batch=None, unique_id=None):
    args_dummy = [ffmpeg_path, "-i", video, '-c', 'copy', '-frames:v', '1', "-f", "null", "-"]
    size_base = None
    fps_base = None
    try:
        dummy_res = subprocess.run(args_dummy, stdout=subprocess.DEVNULL,
                                 stderr=subprocess.PIPE, check=True)
    except subprocess.CalledProcessError as e:
        raise Exception("An error occurred in the ffmpeg subprocess:\n" \
                + e.stderr.decode(*ENCODE_ARGS))
    lines = dummy_res.stderr.decode(*ENCODE_ARGS)

    for line in lines.split('\n'):
        match = re.search("^ *Stream .* Video.*, ([1-9]|\\d{2,})x(\\d+)", line)
        if match is not None:
            size_base = [int(match.group(1)), int(match.group(2))]
            fps_match = re.search(", ([\\d\\.]+) fps", line)
            if fps_match:
                fps_base = float(fps_match.group(1))
            else:
                fps_base = 1
            alpha = re.search("(yuva|rgba)", line) is not None
            break
    else:
        raise Exception("Failed to parse video/image information. FFMPEG output:\n" + lines)

    durs_match = re.search("Duration: (\\d+:\\d+:\\d+\\.\\d+),", lines)
    if durs_match:
        durs = durs_match.group(1).split(':')
        duration = int(durs[0])*360 + int(durs[1])*60 + float(durs[2])
    else:
        duration = 0

    if start_time > 0:
        if start_time > 4:
            post_seek = ['-ss', '4']
            pre_seek = ['-ss', str(start_time - 4)]
        else:
            post_seek = ['-ss', str(start_time)]
            pre_seek = []
    else:
        pre_seek = []
        post_seek = []
    args_all_frames = [ffmpeg_path, "-v", "error", "-an"] + pre_seek + \
            ["-i", video, "-pix_fmt", "rgba64le"] + post_seek

    vfilters = []
    if force_rate != 0:
        vfilters.append("fps=fps="+str(force_rate))
    if custom_width != 0 or custom_height != 0:
        size = target_size(size_base[0], size_base[1], custom_width,
                           custom_height, downscale_ratio=downscale_ratio)
        ar = float(size[0])/float(size[1])
        if abs(size_base[0]*ar-size_base[1]) >= 1:
            #Aspect ratio is changed. Crop to new aspect ratio before scale
            vfilters.append(f"crop=if(gt({ar}\\,a)\\,iw\\,ih*{ar}):if(gt({ar}\\,a)\\,iw/{ar}\\,ih)")
        size_arg = ':'.join(map(str,size))
        vfilters.append(f"scale={size_arg}")
    else:
        size = size_base
    if len(vfilters) > 0:
        args_all_frames += ["-vf", ",".join(vfilters)]
    yieldable_frames = (force_rate or fps_base)*duration
    if frame_load_cap > 0:
        args_all_frames += ["-frames:v", str(frame_load_cap)]
        yieldable_frames = min(yieldable_frames, frame_load_cap)
    yield (size_base[0], size_base[1], fps_base, duration, fps_base * duration,
           1/(force_rate or fps_base), yieldable_frames, size[0], size[1], alpha)

    args_all_frames += ["-f", "rawvideo", "-"]
    pbar = ProgressBar(yieldable_frames)
    try:
        with subprocess.Popen(args_all_frames, stdout=subprocess.PIPE) as proc:
            #Manually buffer enough bytes for an image
            bpi = size[0] * size[1] * 8
            current_bytes = bytearray(bpi)
            current_offset=0
            prev_frame = None
            while True:
                bytes_read = proc.stdout.read(bpi - current_offset)
                if bytes_read is None:#sleep to wait for more data
                    time.sleep(.1)
                    continue
                if len(bytes_read) == 0:#EOF
                    break
                current_bytes[current_offset:len(bytes_read)] = bytes_read
                current_offset+=len(bytes_read)
                if current_offset == bpi:
                    if prev_frame is not None:
                        yield prev_frame
                        pbar.update(1)
                    prev_frame = np.frombuffer(current_bytes, dtype=np.dtype(np.uint16).newbyteorder("<")).reshape(size[1], size[0], 4) / (2**16-1)
                    if not alpha:
                        prev_frame = prev_frame[:, :, :-1]
                    current_offset = 0
    except BrokenPipeError as e:
        raise Exception("An error occured in the ffmpeg subprocess:\n" \
                + proc.stderr.read().decode(*ENCODE_ARGS))
    if meta_batch is not None:
        meta_batch.inputs.pop(unique_id)
        meta_batch.has_closed_inputs = True
    if prev_frame is not None:
        yield prev_frame

#Python 3.12 adds an itertools.batched, but it's easily replicated for legacy support
def batched(it, n):
    while batch := tuple(itertools.islice(it, n)):
        yield batch
def batched_vae_encode(images, vae, frames_per_batch):
    for batch in batched(images, frames_per_batch):
        image_batch = torch.from_numpy(np.array(batch))
        yield from vae.encode(image_batch).numpy()
def resized_cv_frame_gen(custom_width, custom_height, downscale_ratio, **kwargs):
    gen = cv_frame_generator(**kwargs)
    info =  next(gen)
    width, height = info[0], info[1]
    frames_per_batch = (1920 * 1080 * 16) // (width * height) or 1
    if kwargs.get('meta_batch', None) is not None:
        frames_per_batch = min(frames_per_batch, kwargs['meta_batch'].frames_per_batch)
    if custom_width != 0 or custom_height != 0 or downscale_ratio is not None:
        new_size = target_size(width, height, custom_width, custom_height, downscale_ratio)
        yield (*info, new_size[0], new_size[1], False)
        if new_size[0] != width or new_size[1] != height:
            def rescale(frame):
                s = torch.from_numpy(np.fromiter(frame, np.dtype((np.float32, (height, width, 3)))))
                s = s.movedim(-1,1)
                s = common_upscale(s, new_size[0], new_size[1], "lanczos", "center")
                return s.movedim(1,-1).numpy()
            yield from itertools.chain.from_iterable(map(rescale, batched(gen, frames_per_batch)))
            return
    else:
        yield (*info, info[0], info[1], False)
    yield from gen

def load_video(meta_batch=None, unique_id=None, memory_limit_mb=None, vae=None,
               generator=resized_cv_frame_gen, format='None',  **kwargs):
    if 'force_size' in kwargs:
        kwargs.pop('force_size')
        logger.warn("force_size has been removed. Did you reload the webpage after updating?")
    format = get_format(format)
    kwargs['video'] = strip_path(kwargs['video'])
    if vae is not None:
        downscale_ratio = getattr(vae, "downscale_ratio", 8)
    else:
        downscale_ratio = format.get('dim', (1,))[0]
    if meta_batch is None or unique_id not in meta_batch.inputs:
        gen = generator(meta_batch=meta_batch, unique_id=unique_id, downscale_ratio=downscale_ratio, **kwargs)
        (width, height, fps, duration, total_frames, target_frame_time, yieldable_frames, new_width, new_height, alpha) = next(gen)

        if meta_batch is not None:
            meta_batch.inputs[unique_id] = (gen, width, height, fps, duration, total_frames, target_frame_time, yieldable_frames, new_width, new_height, alpha)
            if yieldable_frames:
                meta_batch.total_frames = min(meta_batch.total_frames, yieldable_frames)

    else:
        (gen, width, height, fps, duration, total_frames, target_frame_time, yieldable_frames, new_width, new_height, alpha) = meta_batch.inputs[unique_id]

    memory_limit = None
    if memory_limit_mb is not None:
        memory_limit *= 2 ** 20
    else:
        #TODO: verify if garbage collection should be performed here.
        #leaves ~128 MB unreserved for safety
        try:
            memory_limit = (psutil.virtual_memory().available + psutil.swap_memory().free) - 2 ** 27
        except:
            logger.warn("Failed to calculate available memory. Memory load limit has been disabled")
            memory_limit = BIGMAX
    if vae is not None:
        #space required to load as f32, exist as latent with wiggle room, decode to f32
        max_loadable_frames = int(memory_limit//(width*height*3*(4+4+1/10)))
    else:
        #TODO: use better estimate for when vae is not None
        #Consider completely ignoring for load_latent case?
        max_loadable_frames = int(memory_limit//(width*height*3*(.1)))
    if meta_batch is not None:
        if 'frames' in format:
            if meta_batch.frames_per_batch % format['frames'][0] != format['frames'][1]:
                error = (meta_batch.frames_per_batch - format['frames'][1]) % format['frames'][0]
                suggested = meta_batch.frames_per_batch - error
                if error > format['frames'][0] / 2:
                    suggested += format['frames'][0]
                raise RuntimeError(f"The chosen frames per batch is incompatible with the selected format. Try {suggested}")
        if meta_batch.frames_per_batch > max_loadable_frames:
            raise RuntimeError(f"Meta Batch set to {meta_batch.frames_per_batch} frames but only {max_loadable_frames} can fit in memory")
        gen = itertools.islice(gen, meta_batch.frames_per_batch)
    else:
        original_gen = gen
        gen = itertools.islice(gen, max_loadable_frames)
    frames_per_batch = (1920 * 1080 * 16) // (width * height) or 1
    if vae is not None:
        gen = batched_vae_encode(gen, vae, frames_per_batch)
        vw,vh = new_width//downscale_ratio, new_height//downscale_ratio
        channels = getattr(vae, 'latent_channels', 4)
        images = torch.from_numpy(np.fromiter(gen, np.dtype((np.float32, (channels,vh,vw)))))
    else:
        #Some minor wizardry to eliminate a copy and reduce max memory by a factor of ~2
        images = torch.from_numpy(np.fromiter(gen, np.dtype((np.float32, (new_height, new_width, 4 if alpha else 3)))))
    if meta_batch is None and memory_limit is not None:
        try:
            next(original_gen)
            raise RuntimeError(f"Memory limit hit after loading {len(images)} frames. Stopping execution.")
        except StopIteration:
            pass
    if len(images) == 0:
        raise RuntimeError("No frames generated")
    if 'frames' in format and len(images) % format['frames'][0] != format['frames'][1]:
        err_msg = f"The number of frames loaded {len(images)}, does not match the requirements of the currently selected format."
        if len(format['frames']) > 2 and format['frames'][2]:
            raise RuntimeError(err_msg)
        div, mod = format['frames'][:2]
        frames = (len(images) - mod) // div * div + mod
        images = images[:frames]
        #Commenting out log message since it's displayed in UI. consider further
        #logger.warn(err_msg + f" Output has been truncated to {len(images)} frames.")
    if 'start_time' in kwargs:
        start_time = kwargs['start_time']
    else:
        start_time = kwargs['skip_first_frames'] * target_frame_time
    target_frame_time *= kwargs.get('select_every_nth', 1)
    #Setup lambda for lazy audio capture
    audio = lazy_get_audio(kwargs['video'], start_time, kwargs['frame_load_cap']*target_frame_time)
    #Adjust target_frame_time for select_every_nth
    video_info = {
        "source_fps": fps,
        "source_frame_count": total_frames,
        "source_duration": duration,
        "source_width": width,
        "source_height": height,
        "loaded_fps": 1/target_frame_time,
        "loaded_frame_count": len(images),
        "loaded_duration": len(images) * target_frame_time,
        "loaded_width": new_width,
        "loaded_height": new_height,
    }
    if vae is None:
        return (images, len(images), audio, video_info)
    else:
        return ({"samples": images}, len(images), audio, video_info)



class LoadVideoUpload:
    @classmethod
    def INPUT_TYPES(s):
        input_dir = folder_paths.get_input_directory()
        files = []
        for f in os.listdir(input_dir):
            if os.path.isfile(os.path.join(input_dir, f)):
                file_parts = f.split('.')
                if len(file_parts) > 1 and (file_parts[-1].lower() in video_extensions):
                    files.append(f)
        
        # Determine available cloud providers based on imports
        # Added: 2025-04-29T18:45:00-04:00 - Provider-agnostic cloud storage support
        providers = ["aws"]
        logger.debug(f"Cloud provider availability: AWS={AWS_AVAILABLE}, GCS={GCS_AVAILABLE}, Azure={AZURE_AVAILABLE}")
        if GCS_AVAILABLE:
            providers.append("google")
            logger.debug("Added 'google' to providers list")
        if AZURE_AVAILABLE:
            providers.append("azure")
            logger.debug("Added 'azure' to providers list")
        
        return {"required": {
                    "source_type": (["upload", "cloud", "public_download"],),  # Changed 's3' to 'cloud'
                    "video": (sorted(files),),
<<<<<<< HEAD
                    "cloud_key": ("STRING", {"default": "", "placeholder": "Cloud storage path"}),  # Renamed from s3_key
                    "cloud_bucket": ("STRING", {"default": "emprops-share"}),  # Renamed from s3_bucket
                    "cloud_provider": (providers,),  # Added provider selection
                    "url": ("STRING", {"default": "", "placeholder": "https://example.com/video.mp4"}),
                    "force_rate": ("INT", {"default": 0, "min": 0, "max": 60, "step": 1}),
                    "force_size": (["Disabled", "Custom Height", "Custom Width", "Custom", "256x?", "?x256", "256x256", "512x?", "?x512", "512x512"],),
                    "custom_width": ("INT", {"default": 512, "min": 0, "max": DIMMAX, "step": 8}),
                    "custom_height": ("INT", {"default": 512, "min": 0, "max": DIMMAX, "step": 8}),
                    "frame_load_cap": ("INT", {"default": 0, "min": 0, "max": BIGMAX, "step": 1}),
=======
                    "force_rate": (floatOrInt, {"default": 0, "min": 0, "max": 60, "step": 1, "disable": 0}),
                    "custom_width": ("INT", {"default": 0, "min": 0, "max": DIMMAX, 'disable': 0}),
                    "custom_height": ("INT", {"default": 0, "min": 0, "max": DIMMAX, 'disable': 0}),
                    "frame_load_cap": ("INT", {"default": 0, "min": 0, "max": BIGMAX, "step": 1, "disable": 0}),
>>>>>>> a7ce59e3
                    "skip_first_frames": ("INT", {"default": 0, "min": 0, "max": BIGMAX, "step": 1}),
                    "select_every_nth": ("INT", {"default": 1, "min": 1, "max": BIGMAX, "step": 1}),
                    },
                "optional": {
                    "meta_batch": ("VHS_BatchManager",),
                    "vae": ("VAE",),
                     "format": get_load_formats(),
                },
                "hidden": {
<<<<<<< HEAD
                    "unique_id": "UNIQUE_ID",
                    # For backward compatibility
                    "s3_key": "STRING",
                    "s3_bucket": "STRING"
=======
                    "force_size": "STRING",
                    "unique_id": "UNIQUE_ID"
>>>>>>> a7ce59e3
                },
                }

    CATEGORY = "Video Helper Suite 🎥🅥🅗🅢"

    RETURN_TYPES = (imageOrLatent, "INT", "AUDIO", "VHS_VIDEOINFO")
    RETURN_NAMES = ("IMAGE", "frame_count", "audio", "video_info")

    FUNCTION = "load_video"

    def load_video(self, **kwargs):
        # Handle backward compatibility
        # If s3_key and s3_bucket are provided but cloud_key and cloud_bucket are not,
        # copy values to the new parameters
        if 's3_key' in kwargs and 'cloud_key' not in kwargs:
            kwargs['cloud_key'] = kwargs['s3_key']
            logger.debug(f"Using s3_key for backward compatibility: {kwargs['cloud_key']}")
        if 's3_bucket' in kwargs and 'cloud_bucket' not in kwargs:
            kwargs['cloud_bucket'] = kwargs['s3_bucket']
            logger.debug(f"Using s3_bucket for backward compatibility: {kwargs['cloud_bucket']}")
        if kwargs['source_type'] == 's3':
            kwargs['source_type'] = 'cloud'
            kwargs['cloud_provider'] = 'aws'
            logger.debug("Converting source_type from 's3' to 'cloud' for backward compatibility")
        
        # Handle different source types
        if kwargs['source_type'] == 'upload':
            video_path = folder_paths.get_annotated_filepath(strip_path(kwargs['video']))
        elif kwargs['source_type'] == 'public_download':
            video_path = try_download_video(kwargs['url'])
            if not video_path:
                raise Exception(f"Failed to download video from URL: {kwargs['url']}")
        else:  # cloud storage
            cloud_key = kwargs.get('cloud_key', '')
            if not cloud_key:  # No key provided
                video_path = folder_paths.get_annotated_filepath(strip_path(kwargs['video']))
            elif is_url(cloud_key):  # URL provided
                video_path = try_download_video(cloud_key)
                if not video_path:
                    raise Exception(f"Failed to download video from URL: {cloud_key}")
            else:  # Cloud storage path provided
                # Added: 2025-05-07T15:45:00-04:00 - Support for provider-agnostic environment variables
                provider = kwargs.get('cloud_provider', os.getenv('CLOUD_PROVIDER', 'aws')).lower()
                # Validate provider
                if provider not in ['aws', 'google', 'azure']:
                    logger.warning(f"Unknown cloud provider: {provider}, defaulting to 'aws'")
                    provider = 'aws'
                    
                bucket = kwargs.get('cloud_bucket', 'emprops-share')
                
                # Use provider-agnostic cloud storage handler
                logger.debug(f"Using {provider} storage to download {cloud_key} from {bucket}")
                try:
                    cloud_handler = CloudStorageHandler(provider=provider, bucket_name=bucket)
                    temp_dir = folder_paths.get_temp_directory()
                    os.makedirs(temp_dir, exist_ok=True)
                    video_name = os.path.basename(cloud_key)
                    video_path = os.path.join(temp_dir, video_name)
                    
                    # For backward compatibility with older workflows
                    if provider == 'aws':
                        # Try S3Handler first for backward compatibility
                        try:
                            s3_handler = S3Handler(bucket)
                            success, error = s3_handler.download_file(cloud_key, video_path)
                            if not success:
                                raise Exception(error)
                        except Exception as s3_error:
                            logger.debug(f"S3Handler failed, falling back to CloudStorageHandler: {str(s3_error)}")
                            success, error = cloud_handler.download_file(cloud_key, video_path)
                            if not success:
                                raise Exception(error)
                    else:
                        # Use CloudStorageHandler directly for non-AWS providers
                        success, error = cloud_handler.download_file(cloud_key, video_path)
                        if not success:
                            raise Exception(error)
                            
                except Exception as e:
                    raise Exception(f"Failed to download video from {provider}: {str(e)}")
        
        # Remove source-specific parameters before passing to load_video
        kwargs.pop('source_type', None)
        kwargs.pop('s3_key', None)
        kwargs.pop('s3_bucket', None)
        kwargs.pop('cloud_key', None)
        kwargs.pop('cloud_bucket', None)
        kwargs.pop('cloud_provider', None)
        kwargs.pop('url', None)
        kwargs['video'] = video_path
        
        return load_video(**kwargs)

    @classmethod
    def IS_CHANGED(s, video, **kwargs):
        if kwargs.get('source_type') == 'upload':
            image_path = folder_paths.get_annotated_filepath(video)
            return calculate_file_hash(image_path)
        elif kwargs.get('source_type') == 'public_download':
            return kwargs.get('url', '')
        
        # For cloud storage, use cloud parameters or fall back to s3 parameters for backward compatibility
        cloud_key = kwargs.get('cloud_key', kwargs.get('s3_key', ''))
        cloud_bucket = kwargs.get('cloud_bucket', kwargs.get('s3_bucket', ''))
        cloud_provider = kwargs.get('cloud_provider', 'aws')
        return f"{cloud_provider}:{cloud_bucket}:{cloud_key}"

    @classmethod
<<<<<<< HEAD
    def VALIDATE_INPUTS(s, video, force_size, **kwargs):
        if kwargs.get('source_type') == 'upload':
            if not folder_paths.exists_annotated_filepath(video):
                return "Invalid video file: {}".format(video)
        elif kwargs.get('source_type') == 'public_download':
            if not kwargs.get('url'):
                return "URL is required for public download"
            if not is_url(kwargs.get('url')):
                return "Invalid URL format"
        else:  # cloud storage
            # Check for cloud_key or fall back to s3_key for backward compatibility
            cloud_key = kwargs.get('cloud_key', kwargs.get('s3_key', ''))
            if not cloud_key:
                return "Cloud storage key is required when using cloud storage source"
=======
    def VALIDATE_INPUTS(s, video):
        if not folder_paths.exists_annotated_filepath(video):
            return "Invalid video file: {}".format(video)
>>>>>>> a7ce59e3
        return True

class LoadVideoPath:
    @classmethod
    def INPUT_TYPES(s):
        return {
            "required": {
                "video": ("STRING", {"placeholder": "X://insert/path/here.mp4", "vhs_path_extensions": video_extensions}),
                "force_rate": (floatOrInt, {"default": 0, "min": 0, "max": 60, "step": 1, "disable": 0}),
                "custom_width": ("INT", {"default": 0, "min": 0, "max": DIMMAX, 'disable': 0}),
                "custom_height": ("INT", {"default": 0, "min": 0, "max": DIMMAX, 'disable': 0}),
                "frame_load_cap": ("INT", {"default": 0, "min": 0, "max": BIGMAX, "step": 1, "disable": 0}),
                "skip_first_frames": ("INT", {"default": 0, "min": 0, "max": BIGMAX, "step": 1}),
                "select_every_nth": ("INT", {"default": 1, "min": 1, "max": BIGMAX, "step": 1}),
            },
            "optional": {
                "meta_batch": ("VHS_BatchManager",),
                "vae": ("VAE",),
                "format": get_load_formats(),
            },
            "hidden": {
                "force_size": "STRING",
                "unique_id": "UNIQUE_ID"
            },
        }

    CATEGORY = "Video Helper Suite 🎥🅥🅗🅢"

    RETURN_TYPES = (imageOrLatent, "INT", "AUDIO", "VHS_VIDEOINFO")
    RETURN_NAMES = ("IMAGE", "frame_count", "audio", "video_info")

    FUNCTION = "load_video"

    def load_video(self, **kwargs):
        if kwargs['video'] is None or validate_path(kwargs['video']) != True:
            raise Exception("video is not a valid path: " + kwargs['video'])
        if is_url(kwargs['video']):
            kwargs['video'] = try_download_video(kwargs['video']) or kwargs['video']
        return load_video(**kwargs)

    @classmethod
    def IS_CHANGED(s, video, **kwargs):
        return hash_path(video)

    @classmethod
    def VALIDATE_INPUTS(s, video):
        return validate_path(video, allow_none=True)

class LoadVideoFFmpegUpload:
    @classmethod
    def INPUT_TYPES(s):
        input_dir = folder_paths.get_input_directory()
        files = []
        for f in os.listdir(input_dir):
            if os.path.isfile(os.path.join(input_dir, f)):
                file_parts = f.split('.')
                if len(file_parts) > 1 and (file_parts[-1].lower() in video_extensions):
                    files.append(f)
        return {"required": {
                    "video": (sorted(files),),
<<<<<<< HEAD
                     "force_rate": ("INT", {"default": 0, "min": 0, "max": 60, "step": 1}),
                     "force_size": (["Disabled", "Custom Height", "Custom Width", "Custom", "256x?", "?x256", "256x256", "512x?", "?x512", "512x512"],),
                     "custom_width": ("INT", {"default": 512, "min": 0, "max": DIMMAX, "step": 8}),
                     "custom_height": ("INT", {"default": 512, "min": 0, "max": DIMMAX, "step": 8}),
                    "frame_load_cap": ("INT", {"default": 0, "min": 0, "max": BIGMAX, "step": 1}),
                    "start_time": ("FLOAT", {"default": 0, "min": 0, "max": BIGMAX, "step": 1}),
=======
                    "force_rate": (floatOrInt, {"default": 0, "min": 0, "max": 60, "step": 1, "disable": 0}),
                    "custom_width": ("INT", {"default": 0, "min": 0, "max": DIMMAX, 'disable': 0}),
                    "custom_height": ("INT", {"default": 0, "min": 0, "max": DIMMAX, 'disable': 0}),
                    "frame_load_cap": ("INT", {"default": 0, "min": 0, "max": BIGMAX, "step": 1, "disable": 0}),
                    "start_time": ("FLOAT", {"default": 0, "min": 0, "max": BIGMAX, "step": .001}),
>>>>>>> a7ce59e3
                    },
                "optional": {
                    "meta_batch": ("VHS_BatchManager",),
                    "vae": ("VAE",),
                     "format": get_load_formats(),
                },
                "hidden": {
                    "force_size": "STRING",
                    "unique_id": "UNIQUE_ID"

                },
                }

    CATEGORY = "Video Helper Suite 🎥🅥🅗🅢"

    RETURN_TYPES = (imageOrLatent, "MASK", "AUDIO", "VHS_VIDEOINFO")
    RETURN_NAMES = ("IMAGE", "mask", "audio", "video_info")

    FUNCTION = "load_video"

    def load_video(self, **kwargs):
        kwargs['video'] = folder_paths.get_annotated_filepath(strip_path(kwargs['video']))
        image, _, audio, video_info =  load_video(**kwargs, generator=ffmpeg_frame_generator)
        if image.size(3) == 4:
            return (image[:,:,:,:3], 1-image[:,:,:,3], audio, video_info)
        return (image, torch.zeros(image.size(0), 64, 64, device="cpu"), audio, video_info)

    @classmethod
    def IS_CHANGED(s, video, **kwargs):
        image_path = folder_paths.get_annotated_filepath(video)
        return calculate_file_hash(image_path)

    @classmethod
    def VALIDATE_INPUTS(s, video):
        if not folder_paths.exists_annotated_filepath(video):
            return "Invalid video file: {}".format(video)
        return True


class LoadVideoFFmpegPath:
    @classmethod
    def INPUT_TYPES(s):
        return {
            "required": {
                "video": ("STRING", {"placeholder": "X://insert/path/here.mp4", "vhs_path_extensions": video_extensions}),
                "force_rate": (floatOrInt, {"default": 0, "min": 0, "max": 60, "step": 1, "disable": 0}),
                "custom_width": ("INT", {"default": 0, "min": 0, "max": DIMMAX, 'disable': 0}),
                "custom_height": ("INT", {"default": 0, "min": 0, "max": DIMMAX, 'disable': 0}),
                "frame_load_cap": ("INT", {"default": 0, "min": 0, "max": BIGMAX, "step": 1, "disable": 0}),
                "start_time": ("FLOAT", {"default": 0, "min": 0, "max": BIGMAX, "step": .001}),
            },
            "optional": {
                "meta_batch": ("VHS_BatchManager",),
                "vae": ("VAE",),
                "format": get_load_formats(),
            },
            "hidden": {
                "force_size": "STRING",
                "unique_id": "UNIQUE_ID"
            },
        }

    CATEGORY = "Video Helper Suite 🎥🅥🅗🅢"

    RETURN_TYPES = (imageOrLatent, "MASK", "AUDIO", "VHS_VIDEOINFO")
    RETURN_NAMES = ("IMAGE", "mask", "audio", "video_info")

    FUNCTION = "load_video"

    def load_video(self, **kwargs):
        if kwargs['video'] is None or validate_path(kwargs['video']) != True:
            raise Exception("video is not a valid path: " + kwargs['video'])
        if is_url(kwargs['video']):
            kwargs['video'] = try_download_video(kwargs['video']) or kwargs['video']
        image, _, audio, video_info =  load_video(**kwargs, generator=ffmpeg_frame_generator)
        if isinstance(image, dict):
            return (image, None, audio, video_info)
        if image.size(3) == 4:
            return (image[:,:,:,:3], 1-image[:,:,:,3], audio, video_info)
        return (image, torch.zeros(image.size(0), 64, 64, device="cpu"), audio, video_info)

    @classmethod
    def IS_CHANGED(s, video, **kwargs):
        return hash_path(video)

    @classmethod
    def VALIDATE_INPUTS(s, video):
        return validate_path(video, allow_none=True)

class LoadImagePath:
    @classmethod
    def INPUT_TYPES(s):
        return {
            "required": {
                "image": ("STRING", {"placeholder": "X://insert/path/here.png", "vhs_path_extensions": list(FolderOfImages.IMG_EXTENSIONS)}),
                "custom_width": ("INT", {"default": 0, "min": 0, "max": DIMMAX, "step": 8, 'disable': 0}),
                "custom_height": ("INT", {"default": 0, "min": 0, "max": DIMMAX, "step": 8, 'disable': 0}),
            },
            "optional": {
                "vae": ("VAE",),
            },
            "hidden": {
                "force_size": "STRING",
            },
        }

    CATEGORY = "Video Helper Suite 🎥🅥🅗🅢"

    RETURN_TYPES = (imageOrLatent, "MASK")
    RETURN_NAMES = ("IMAGE", "mask")

    FUNCTION = "load_image"

    def load_image(self, **kwargs):
        if kwargs['image'] is None or validate_path(kwargs['image']) != True:
            raise Exception("image is not a valid path: " + kwargs['image'])
        kwargs.update({'video':  kwargs['image'], 'force_rate': 0, 'frame_load_cap': 0,
                      'start_time': 0})
        kwargs.pop('image')
        image, _, _, _ =  load_video(**kwargs, generator=ffmpeg_frame_generator)
        if isinstance(image, dict):
            return (image, None)
        if image.size(3) == 4:
            return (image[:,:,:,:3], 1-image[:,:,:,3])
        return (image, torch.zeros(image.size(0), 64, 64, device="cpu"))

    @classmethod
    def IS_CHANGED(s, image, **kwargs):
        return hash_path(image)

    @classmethod
    def VALIDATE_INPUTS(s, image):
        return validate_path(image, allow_none=True)<|MERGE_RESOLUTION|>--- conflicted
+++ resolved
@@ -15,16 +15,11 @@
 from comfy.k_diffusion.utils import FolderOfImages
 from .logger import logger
 from .utils import BIGMAX, DIMMAX, calculate_file_hash, get_sorted_dir_files_from_directory,\
-        lazy_get_audio, hash_path, validate_path, strip_path, try_download_video,  \
-<<<<<<< HEAD
-        is_url, imageOrLatent, ffmpeg_path, ENCODE_ARGS
+        lazy_get_audio, hash_path, validate_path, strip_path, try_download_video,\
+        is_url, imageOrLatent, ffmpeg_path, ENCODE_ARGS, floatOrInt
 from .s3_utils import S3Handler  # For backward compatibility
 # Added: 2025-04-29T18:45:00-04:00 - Provider-agnostic cloud storage support
 from .cloud_storage_utils import CloudStorageHandler, AWS_AVAILABLE, GCS_AVAILABLE, AZURE_AVAILABLE
-=======
-        is_url, imageOrLatent, ffmpeg_path, ENCODE_ARGS, floatOrInt
->>>>>>> a7ce59e3
-
 
 video_extensions = ['webm', 'mp4', 'mkv', 'gif', 'mov']
 
@@ -443,22 +438,15 @@
         return {"required": {
                     "source_type": (["upload", "cloud", "public_download"],),  # Changed 's3' to 'cloud'
                     "video": (sorted(files),),
-<<<<<<< HEAD
                     "cloud_key": ("STRING", {"default": "", "placeholder": "Cloud storage path"}),  # Renamed from s3_key
                     "cloud_bucket": ("STRING", {"default": "emprops-share"}),  # Renamed from s3_bucket
                     "cloud_provider": (providers,),  # Added provider selection
                     "url": ("STRING", {"default": "", "placeholder": "https://example.com/video.mp4"}),
-                    "force_rate": ("INT", {"default": 0, "min": 0, "max": 60, "step": 1}),
+                    "force_rate": (floatOrInt, {"default": 0, "min": 0, "max": 60, "step": 1, "disable": 0}),
                     "force_size": (["Disabled", "Custom Height", "Custom Width", "Custom", "256x?", "?x256", "256x256", "512x?", "?x512", "512x512"],),
                     "custom_width": ("INT", {"default": 512, "min": 0, "max": DIMMAX, "step": 8}),
                     "custom_height": ("INT", {"default": 512, "min": 0, "max": DIMMAX, "step": 8}),
-                    "frame_load_cap": ("INT", {"default": 0, "min": 0, "max": BIGMAX, "step": 1}),
-=======
-                    "force_rate": (floatOrInt, {"default": 0, "min": 0, "max": 60, "step": 1, "disable": 0}),
-                    "custom_width": ("INT", {"default": 0, "min": 0, "max": DIMMAX, 'disable': 0}),
-                    "custom_height": ("INT", {"default": 0, "min": 0, "max": DIMMAX, 'disable': 0}),
                     "frame_load_cap": ("INT", {"default": 0, "min": 0, "max": BIGMAX, "step": 1, "disable": 0}),
->>>>>>> a7ce59e3
                     "skip_first_frames": ("INT", {"default": 0, "min": 0, "max": BIGMAX, "step": 1}),
                     "select_every_nth": ("INT", {"default": 1, "min": 1, "max": BIGMAX, "step": 1}),
                     },
@@ -468,15 +456,11 @@
                      "format": get_load_formats(),
                 },
                 "hidden": {
-<<<<<<< HEAD
+                    "force_size": "STRING",
                     "unique_id": "UNIQUE_ID",
                     # For backward compatibility
                     "s3_key": "STRING",
                     "s3_bucket": "STRING"
-=======
-                    "force_size": "STRING",
-                    "unique_id": "UNIQUE_ID"
->>>>>>> a7ce59e3
                 },
                 }
 
@@ -585,7 +569,6 @@
         return f"{cloud_provider}:{cloud_bucket}:{cloud_key}"
 
     @classmethod
-<<<<<<< HEAD
     def VALIDATE_INPUTS(s, video, force_size, **kwargs):
         if kwargs.get('source_type') == 'upload':
             if not folder_paths.exists_annotated_filepath(video):
@@ -600,11 +583,6 @@
             cloud_key = kwargs.get('cloud_key', kwargs.get('s3_key', ''))
             if not cloud_key:
                 return "Cloud storage key is required when using cloud storage source"
-=======
-    def VALIDATE_INPUTS(s, video):
-        if not folder_paths.exists_annotated_filepath(video):
-            return "Invalid video file: {}".format(video)
->>>>>>> a7ce59e3
         return True
 
 class LoadVideoPath:
@@ -665,20 +643,12 @@
                     files.append(f)
         return {"required": {
                     "video": (sorted(files),),
-<<<<<<< HEAD
-                     "force_rate": ("INT", {"default": 0, "min": 0, "max": 60, "step": 1}),
+                     "force_rate": (floatOrInt, {"default": 0, "min": 0, "max": 60, "step": 1, "disable": 0}),
                      "force_size": (["Disabled", "Custom Height", "Custom Width", "Custom", "256x?", "?x256", "256x256", "512x?", "?x512", "512x512"],),
                      "custom_width": ("INT", {"default": 512, "min": 0, "max": DIMMAX, "step": 8}),
                      "custom_height": ("INT", {"default": 512, "min": 0, "max": DIMMAX, "step": 8}),
-                    "frame_load_cap": ("INT", {"default": 0, "min": 0, "max": BIGMAX, "step": 1}),
-                    "start_time": ("FLOAT", {"default": 0, "min": 0, "max": BIGMAX, "step": 1}),
-=======
-                    "force_rate": (floatOrInt, {"default": 0, "min": 0, "max": 60, "step": 1, "disable": 0}),
-                    "custom_width": ("INT", {"default": 0, "min": 0, "max": DIMMAX, 'disable': 0}),
-                    "custom_height": ("INT", {"default": 0, "min": 0, "max": DIMMAX, 'disable': 0}),
                     "frame_load_cap": ("INT", {"default": 0, "min": 0, "max": BIGMAX, "step": 1, "disable": 0}),
                     "start_time": ("FLOAT", {"default": 0, "min": 0, "max": BIGMAX, "step": .001}),
->>>>>>> a7ce59e3
                     },
                 "optional": {
                     "meta_batch": ("VHS_BatchManager",),

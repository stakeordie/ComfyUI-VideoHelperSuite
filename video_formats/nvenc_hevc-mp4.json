{
    "main_pass":
    [
        "-n", "-c:v", "hevc_nvenc",
        "-vtag", "hvc1",
<<<<<<< HEAD
        "-pix_fmt", ["pix_fmt", ["yuv420p", "yuv420p10le"]]
=======
        "-pix_fmt", ["pix_fmt", ["yuv420p", "yuv420p10le", "rgba"]],
        "-vf", "scale=out_color_matrix=bt709"
>>>>>>> b34d3ba4
    ],
    "fake_trc": "bt709",
    "audio_pass": ["-c:a", "aac"],
    "bitrate": ["bitrate","INT", {"default": 10, "min": 1, "max": 999, "step": 1 }],
    "megabit": ["megabit","BOOLEAN", {"default": true}],
    "save_metadata": ["save_metadata", "BOOLEAN", {"default": true}],
    "extension": "mp4"
}<|MERGE_RESOLUTION|>--- conflicted
+++ resolved
@@ -3,12 +3,8 @@
     [
         "-n", "-c:v", "hevc_nvenc",
         "-vtag", "hvc1",
-<<<<<<< HEAD
-        "-pix_fmt", ["pix_fmt", ["yuv420p", "yuv420p10le"]]
-=======
-        "-pix_fmt", ["pix_fmt", ["yuv420p", "yuv420p10le", "rgba"]],
+        "-pix_fmt", ["pix_fmt", ["yuv420p", "yuv420p10le"]],
         "-vf", "scale=out_color_matrix=bt709"
->>>>>>> b34d3ba4
     ],
     "fake_trc": "bt709",
     "audio_pass": ["-c:a", "aac"],
